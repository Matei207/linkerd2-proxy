--- conflicted
+++ resolved
@@ -9,42 +9,25 @@
 jobs:
   fmt:
     runs-on: ubuntu-18.04
-<<<<<<< HEAD
-=======
     container:
       image: docker://rust:1.40.0-buster
->>>>>>> 4b021868
     steps:
-    - uses: actions/checkout@722adc6 # v2
-    - uses: hecrj/setup-rust-action@e0938ba # v1
-      with:
-        rust-version: 1.39.0
-        components: rustfmt
+    - uses: actions/checkout@v1
+    - run: rustup component add rustfmt
     - run: make check-fmt
 
   lib:
     runs-on: ubuntu-18.04
-<<<<<<< HEAD
-=======
     container:
       image: docker://rust:1.40.0-buster
->>>>>>> 4b021868
     steps:
     - uses: actions/checkout@v1
-    - uses: hecrj/setup-rust-action@e0938ba # v1
-      with:
-        rust-version: 1.39.0
     - run: make test-lib
 
   integration:
     runs-on: ubuntu-18.04
     steps:
-    - uses: actions/checkout@722adc6 # v2
-
-    - if: github.event.pull_request.head.repo.fork
-      uses: hecrj/setup-rust-action@e0938ba # v1
-      with:
-        rust-version: 1.39.0
+    - uses: actions/checkout@v1
 
     # Forks run in GitHub actions, as they don't have access to secrets.
     - name: Test (Fork)
