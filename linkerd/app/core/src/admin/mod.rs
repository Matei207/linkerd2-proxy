--- conflicted
+++ resolved
@@ -5,7 +5,7 @@
 
 use crate::{svc, transport::tls::accept::Connection};
 use futures::{future, Future};
-use futures_03::compat::Future01CompatExt;
+use futures_03::{compat::Future01CompatExt, future as future_03};
 use http::StatusCode;
 use hyper::service::{service_fn, Service};
 use hyper::{Body, Request, Response};
@@ -90,17 +90,10 @@
 }
 
 impl<M: FmtMetrics + Clone + Send + 'static> svc::Service<Connection> for Accept<M> {
-<<<<<<< HEAD
-    type Response = ();
-    type Error = hyper::error::Error;
-    type Future = Pin<
-        Box<dyn std::future::Future<Output = Result<Self::Response, Self::Error>> + Send + 'static>,
-    >;
-=======
-    type Response = Box<dyn Future<Item = (), Error = hyper::error::Error> + Send + 'static>;
+    type Response =
+        Pin<Box<dyn std::future::Future<Output = Result<(), Self::Error>> + Send + 'static>>;
     type Error = Error;
-    type Future = future::FutureResult<Self::Response, Self::Error>;
->>>>>>> ef0292a1
+    type Future = future_03::Ready<Result<Self::Response, Self::Error>>;
 
     fn poll_ready(&mut self, _: &mut Context<'_>) -> Poll<Result<(), Self::Error>> {
         Poll::Ready(Ok(()))
@@ -116,13 +109,9 @@
             req.extensions_mut().insert(ClientAddr(peer));
             svc.call(req)
         });
-<<<<<<< HEAD
-        Box::pin(self.1.serve_connection(io, svc).compat())
-=======
 
-        let connection_future = Box::new(self.1.serve_connection(io, svc));
-        future::ok(connection_future)
->>>>>>> ef0292a1
+        let connection_future = Box::pin(self.1.serve_connection(io, svc).compat());
+        future_03::ok(connection_future)
     }
 }
 
