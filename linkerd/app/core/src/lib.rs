//! Core infrastructure for the proxy application.
//!
//! Conglomerates:
//! - Configuration
//! - Runtime initialization
//! - Admin interfaces
//! - Tap
//! - Metric labeling

#![deny(warnings, rust_2018_idioms)]

pub use linkerd2_addr::{self as addr, Addr, NameAddr};
pub use linkerd2_cache as cache;
pub use linkerd2_conditional::Conditional;
pub use linkerd2_drain as drain;
pub use linkerd2_error::{Error, Never, Recover};
pub use linkerd2_exp_backoff as exp_backoff;
pub use linkerd2_http_metrics as http_metrics;
pub use linkerd2_metrics as metrics;
pub use linkerd2_opencensus as opencensus;
pub use linkerd2_reconnect as reconnect;
pub use linkerd2_request_filter as request_filter;
pub use linkerd2_router as router;
pub use linkerd2_service_profiles as profiles;
pub use linkerd2_stack_metrics as stack_metrics;
<<<<<<< HEAD
pub use linkerd2_stack_tracing as stack_tracing;
pub use linkerd2_trace_context as trace_context;
=======
pub use linkerd2_trace_context::TraceContextLayer;
>>>>>>> 3b9bca9c

pub mod accept_error;
pub mod admin;
pub mod classify;
pub mod config;
pub mod control;
pub mod dns;
pub mod dst;
pub mod errors;
pub mod handle_time;
pub mod metric_labels;
pub mod proxy;
pub mod retry;
pub mod serve;
pub mod spans;
pub mod svc;
pub mod telemetry;
pub mod trace;
pub mod transport;

pub const CANONICAL_DST_HEADER: &'static str = "l5d-dst-canonical";
pub const DST_OVERRIDE_HEADER: &'static str = "l5d-dst-override";
pub const L5D_REMOTE_IP: &'static str = "l5d-remote-ip";
pub const L5D_SERVER_ID: &'static str = "l5d-server-id";
pub const L5D_CLIENT_ID: &'static str = "l5d-client-id";
pub const L5D_REQUIRE_ID: &'static str = "l5d-require-id";

const DEFAULT_PORT: u16 = 80;

pub fn http_request_l5d_override_dst_addr<B>(req: &http::Request<B>) -> Result<Addr, addr::Error> {
    proxy::http::authority_from_header(req, DST_OVERRIDE_HEADER)
        .ok_or_else(|| {
            tracing::trace!("{} not in request headers", DST_OVERRIDE_HEADER);
            addr::Error::InvalidHost
        })
        .and_then(|a| Addr::from_authority_and_default_port(&a, DEFAULT_PORT))
}

pub fn http_request_authority_addr<B>(req: &http::Request<B>) -> Result<Addr, addr::Error> {
    req.uri()
        .authority_part()
        .ok_or(addr::Error::InvalidHost)
        .and_then(|a| Addr::from_authority_and_default_port(a, DEFAULT_PORT))
}

pub fn http_request_host_addr<B>(req: &http::Request<B>) -> Result<Addr, addr::Error> {
    use crate::proxy::http::h1;

    h1::authority_from_host(req)
        .ok_or(addr::Error::InvalidHost)
        .and_then(|a| Addr::from_authority_and_default_port(&a, DEFAULT_PORT))
}

pub type ControlHttpMetrics = http_metrics::Requests<metric_labels::ControlLabels, classify::Class>;

pub type HttpEndpointMetrics =
    http_metrics::Requests<metric_labels::EndpointLabels, classify::Class>;

pub type HttpRouteMetrics = http_metrics::Requests<metric_labels::RouteLabels, classify::Class>;

pub type HttpRouteRetry = http_metrics::Retries<metric_labels::RouteLabels>;

pub type StackMetrics = stack_metrics::Registry<metric_labels::StackLabels>;

#[derive(Clone)]
pub struct ProxyMetrics {
    pub http_handle_time: handle_time::Scope,
    pub http_route: HttpRouteMetrics,
    pub http_route_actual: HttpRouteMetrics,
    pub http_route_retry: HttpRouteRetry,
    pub http_endpoint: HttpEndpointMetrics,
    pub http_errors: errors::MetricsLayer,
    pub stack: StackMetrics,
    pub transport: transport::Metrics,
}

#[derive(Clone, Debug)]
pub struct DiscoveryRejected(());

impl DiscoveryRejected {
    pub fn new() -> Self {
        DiscoveryRejected(())
    }
}

impl std::fmt::Display for DiscoveryRejected {
    fn fmt(&self, f: &mut std::fmt::Formatter<'_>) -> std::fmt::Result {
        write!(f, "discovery rejected")
    }
}

impl std::error::Error for DiscoveryRejected {}<|MERGE_RESOLUTION|>--- conflicted
+++ resolved
@@ -23,12 +23,8 @@
 pub use linkerd2_router as router;
 pub use linkerd2_service_profiles as profiles;
 pub use linkerd2_stack_metrics as stack_metrics;
-<<<<<<< HEAD
 pub use linkerd2_stack_tracing as stack_tracing;
-pub use linkerd2_trace_context as trace_context;
-=======
 pub use linkerd2_trace_context::TraceContextLayer;
->>>>>>> 3b9bca9c
 
 pub mod accept_error;
 pub mod admin;
