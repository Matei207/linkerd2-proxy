--- conflicted
+++ resolved
@@ -227,10 +227,7 @@
         self.push(stack::OneshotLayer::new())
     }
 
-    pub fn push_map_response<R: Clone>(
-        self,
-        map_response: R,
-    ) -> Stack<stack::MapResponse<S, R>> {
+    pub fn push_map_response<R: Clone>(self, map_response: R) -> Stack<stack::MapResponse<S, R>> {
         self.push(stack::MapResponseLayer::new(map_response))
     }
 
@@ -302,21 +299,12 @@
         self
     }
 
-<<<<<<< HEAD
     pub fn check_new_clone_service<T>(self) -> Self
     where
         S: NewService<T>,
         S::Service: Clone,
     {
         self
-=======
-    pub fn push_map_response<M: Clone>(self, map: M) -> Stack<stack::MapResponse<S, M>> {
-        self.push(stack::MapResponseLayer::new(map))
-    }
-
-    pub fn instrument<G: Clone>(self, get_span: G) -> Stack<InstrumentMake<G, S>> {
-        self.push(InstrumentMakeLayer::new(get_span))
->>>>>>> 989b2689
     }
 
     /// Validates that this stack serves T-typed targets.
