//! Tools for building a transparent TCP/HTTP proxy.

pub use linkerd2_proxy_api_resolve as api_resolve;
pub use linkerd2_proxy_core as core;
pub use linkerd2_proxy_detect as detect;
pub use linkerd2_proxy_discover as discover;
pub use linkerd2_proxy_http::{self as http, grpc};
pub use linkerd2_proxy_identity as identity;
pub use linkerd2_proxy_resolve as resolve;
pub use linkerd2_proxy_tap as tap;
pub use linkerd2_proxy_tcp as tcp;

pub mod buffer;
<<<<<<< HEAD
pub mod ready;
=======
>>>>>>> 2a483097
pub mod server;

pub use self::server::Server;<|MERGE_RESOLUTION|>--- conflicted
+++ resolved
@@ -11,10 +11,7 @@
 pub use linkerd2_proxy_tcp as tcp;
 
 pub mod buffer;
-<<<<<<< HEAD
 pub mod ready;
-=======
->>>>>>> 2a483097
 pub mod server;
 
 pub use self::server::Server;