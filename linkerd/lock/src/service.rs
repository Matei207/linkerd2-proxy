--- conflicted
+++ resolved
@@ -4,13 +4,10 @@
 use std::sync::Arc;
 use tracing::trace;
 
-<<<<<<< HEAD
-=======
 /// A middleware that safely shares an inner service among clones.
 ///
 /// As the service is polled to readiness, the lock is acquired and the inner service is polled. If
 /// the service is cloned, the service's lock state isnot retained by the clone.
->>>>>>> edb1f52b
 pub struct LockService<S> {
     lock: Lock<Result<S, ServiceError>>,
     guard: Option<Guard<Result<S, ServiceError>>>,
